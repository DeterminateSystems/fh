--- conflicted
+++ resolved
@@ -2,11 +2,7 @@
   description = "The official CLI for FlakeHub: search for flakes, and add new inputs to your Nix flake.";
 
   inputs = {
-<<<<<<< HEAD
     nixpkgs.url = "https://flakehub.com/f/NixOS/nixpkgs/0";
-=======
-    nixpkgs.url = "https://flakehub.com/f/NixOS/nixpkgs/0.2505.*";
->>>>>>> e13c63f3
 
     fenix = {
       url = "https://flakehub.com/f/nix-community/fenix/0";
