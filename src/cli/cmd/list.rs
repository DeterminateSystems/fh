use chrono::{DateTime, Utc};
use clap::{Parser, Subcommand};
use indicatif::{ProgressBar, ProgressStyle};
use owo_colors::OwoColorize;
use serde::{Deserialize, Serialize};
use std::io::IsTerminal;
use std::process::ExitCode;
use tabled::{Table, Tabled};
use url::Url;

use super::print_json;
use crate::{
    cli::{
        cmd::{FlakeHubClient, DEFAULT_STYLE},
        error::FhError,
    },
    flakehub_url,
};

use super::CommandExecute;

pub(crate) const FLAKEHUB_WEB_ROOT: &str = "https://flakehub.com";

/// Lists key FlakeHub resources.
#[derive(Parser)]
pub(crate) struct ListSubcommand {
    #[command(subcommand)]
    cmd: Subcommands,

    /// Output results as JSON.
    #[arg(long, global = true, env = "FH_OUTPUT_JSON")]
    json: bool,

    #[arg(from_global)]
    api_addr: url::Url,
}

#[derive(Clone, Deserialize, Serialize)]
pub(crate) struct Project {
    pub(crate) organization_name: String,
    pub(crate) name: String,
}

#[derive(Clone, Debug, Deserialize, Serialize)]
pub(crate) struct Flake {
    pub(crate) org: String,
    pub(crate) project: String,
}

impl Flake {
    fn name(&self) -> String {
        format!("{}/{}", self.org, self.project)
    }

    fn url(&self) -> Url {
        flakehub_url!(FLAKEHUB_WEB_ROOT, "flake", &self.org, &self.project)
    }
}

impl TryFrom<String> for Flake {
    type Error = FhError;

    fn try_from(flake_ref: String) -> Result<Self, Self::Error> {
        let (org, project) = match flake_ref.split('/').collect::<Vec<_>>()[..] {
            // `nixos/nixpkgs`
            [org, repo] => (org, repo),
            _ => {
                return Err(FhError::FlakeParse(format!(
                    "flake ref {flake_ref} invalid; must be of the form {{org}}/{{project}}"
                )))
            }
        };
        Ok(Self {
            org: String::from(org),
            project: String::from(project),
        })
    }
}

#[derive(Deserialize, Serialize)]
pub(crate) struct Version {
    version: semver::Version,
    simplified_version: semver::Version,
}

#[derive(Deserialize, Serialize)]
pub(crate) struct Org {
    pub(crate) name: String,
}

#[derive(Tabled, Deserialize, Serialize)]
pub(crate) struct Release {
    #[tabled(rename = "Simplified version", display_with = "bold")]
    pub(crate) simplified_version: String,
    #[tabled(rename = "Version", display_with = "dimmed")]
    pub(crate) version: String,
    #[tabled(rename = "Revision", display_with = "dimmed")]
    pub(crate) revision: String,
    #[tabled(rename = "Published at", display_with = "tabled_opt_dim")]
    pub(crate) published_at: Option<DateTime<Utc>>,
    #[tabled(rename = "Updated at", display_with = "tabled_opt_dim")]
    pub(crate) updated_at: Option<DateTime<Utc>>,
    #[tabled(rename = "Commit count", display_with = "tabled_opt_dim")]
    pub(crate) commit_count: Option<i64>,
}

// Function for handling generic Option<T> in Tabled (dimmed)
fn tabled_opt_dim<T: std::fmt::Display>(v: &Option<T>) -> String {
    match v {
        Some(t) => dimmed(t.to_string()),
        None => String::new(),
    }
}

#[derive(Subcommand)]
enum Subcommands {
    /// Lists all currently public flakes on FlakeHub.
    Flakes {
        #[arg(long)]
        /// List flakes owned by this FlakeHub account.
        /// Includes private flakes your account has access to.
        owner: Option<String>,

        /// Maximum number of results.
        #[arg(short, long)]
        limit: Option<usize>,
    },
    /// Lists all public flakes with the provided label.
    Label {
        label: String,

        /// Maximum number of results.
        #[arg(short, long)]
        limit: Option<usize>,
    },
    /// Lists all currently public organizations on FlakeHub.
    Orgs {
        /// Maximum number of results.
        #[arg(short, long)]
        limit: Option<usize>,
    },
    /// List all releases for a specific flake on FlakeHub.
    Releases {
        /// The flake for which you want to list releases.
        flake: String,

        /// Maximum number of results.
        #[arg(short, long)]
        limit: Option<usize>,
    },
    /// List all versions that match the provided version constraint.
    Versions {
        /// The flake for which you want to list compatible versions.
        flake: String,
        /// The version constraint as a string.
        constraint: String,

        /// Maximum number of results.
        #[arg(short, long)]
        limit: Option<usize>,
    },
}

impl CommandExecute for ListSubcommand {
    async fn execute(self) -> color_eyre::Result<ExitCode> {
        use Subcommands::*;

        match self.cmd {
            Flakes { owner, limit } => {
                let pb = ProgressBar::new_spinner();
                pb.set_style(ProgressStyle::default_spinner());

                match FlakeHubClient::flakes(self.api_addr.as_ref(), owner, limit).await {
                    Ok(flakes) => {
                        if flakes.is_empty() {
                            eprintln!("No results");
                        } else if self.json {
                            print_json(&flakes)?;
                        } else {
                            let rows = flakes
                                .into_iter()
                                .map(Into::into)
                                .collect::<Vec<FlakeRow>>();
                            if std::io::stdout().is_terminal() {
                                let mut table = Table::new(rows);
                                table.with(DEFAULT_STYLE.clone());
                                println!("{table}");
                            } else {
                                let mut writer = csv::Writer::from_writer(std::io::stdout());
                                for row in rows {
                                    writer.serialize(row)?;
                                }
                            }
                        }
                    }
                    Err(e) => return Err(e.into()),
                }
            }
            Label { label, limit } => {
                if string_has_whitespace(&label) {
                    return Err(FhError::LabelParse(String::from("whitespace not allowed")).into());
                }

                let label = label.to_lowercase();

                match FlakeHubClient::flakes_by_label(self.api_addr.as_ref(), &label, limit).await {
                    Ok(flakes) => {
                        if flakes.is_empty() {
                            eprintln!("No results");
                        } else if self.json {
                            print_json(&flakes)?;
                        } else {
                            let rows = flakes
                                .into_iter()
                                .map(Into::into)
                                .collect::<Vec<FlakeRow>>();
                            if std::io::stdout().is_terminal() {
                                let mut table = Table::new(rows);
                                table.with(DEFAULT_STYLE.clone());
                                println!("{table}");
                            } else {
                                let mut writer = csv::Writer::from_writer(std::io::stdout());
                                for row in rows {
                                    writer.serialize(row)?;
                                }
                            }
                        }
                    }
                    Err(e) => return Err(e.into()),
                }
            }
            Orgs { limit } => {
                let pb = ProgressBar::new_spinner();
                pb.set_style(ProgressStyle::default_spinner());

                match FlakeHubClient::orgs(self.api_addr.as_ref(), limit).await {
                    Ok(orgs) => {
                        if orgs.is_empty() {
                            eprintln!("No results");
                        } else if self.json {
                            print_json(&orgs)?;
                        } else {
                            let rows = orgs.into_iter().map(Into::into).collect::<Vec<OrgRow>>();

                            if std::io::stdout().is_terminal() {
                                let mut table = Table::new(rows);
                                table.with(DEFAULT_STYLE.clone());
                                println!("{table}");
                            } else {
                                let mut writer = csv::Writer::from_writer(std::io::stdout());
                                for row in rows {
                                    writer.serialize(row)?;
                                }
                            }
                        }
                    }
                    Err(e) => return Err(e.into()),
                }
            }
            Releases { flake, limit } => {
                let pb = ProgressBar::new_spinner();
                pb.set_style(ProgressStyle::default_spinner());

                let flake = Flake::try_from(flake)?;

<<<<<<< HEAD
                let releases =
                    FlakeHubClient::releases(self.api_addr.as_ref(), &flake.org, &flake.project)
                        .await?;

                if releases.is_empty() {
                    eprintln!("No results");
                } else if self.json {
                    print_json(&releases)?;
                } else if std::io::stdout().is_terminal() {
                    let mut table = Table::new(releases);
                    table.with(DEFAULT_STYLE.clone());
                    println!("{table}");
                } else {
                    let mut writer = csv::Writer::from_writer(std::io::stdout());
                    for release in releases {
                        writer.serialize(release)?;
=======
                match FlakeHubClient::releases(
                    self.api_addr.as_ref(),
                    &flake.org,
                    &flake.project,
                    limit,
                )
                .await
                {
                    Ok(releases) => {
                        let rows = releases
                            .into_iter()
                            .map(Into::into)
                            .collect::<Vec<ReleaseRow>>();

                        if rows.is_empty() {
                            eprintln!("No results");
                        } else if self.json {
                            print_json(&rows)?;
                        } else if std::io::stdout().is_terminal() {
                            let mut table = Table::new(rows);
                            table.with(DEFAULT_STYLE.clone());
                            println!("{table}");
                        } else {
                            let mut writer = csv::Writer::from_writer(std::io::stdout());
                            for row in rows {
                                writer.serialize(row)?;
                            }
                        }
>>>>>>> 97a01aa2
                    }
                }
            }
            Versions {
                flake,
                constraint,
                limit,
            } => {
                let pb = ProgressBar::new_spinner();
                pb.set_style(ProgressStyle::default_spinner());

                let flake = Flake::try_from(flake)?.clone();

                match FlakeHubClient::versions(
                    self.api_addr.as_ref(),
                    &flake.org,
                    &flake.project,
                    &constraint,
                    limit,
                )
                .await
                {
                    Ok(versions) => {
                        if versions.is_empty() {
                            eprintln!("No versions match the provided constraint");
                        } else if self.json {
                            print_json(&versions)?;
                        } else {
                            let rows = versions
                                .into_iter()
                                .map(|v| (flake.clone(), v).into())
                                .collect::<Vec<VersionRow>>();
                            if std::io::stdout().is_terminal() {
                                let mut table = Table::new(rows);
                                table.with(DEFAULT_STYLE.clone());
                                println!("{table}");
                            } else {
                                let mut writer = csv::Writer::from_writer(std::io::stdout());
                                for row in rows {
                                    writer.serialize(row)?;
                                }
                            }
                        }
                    }
                    Err(e) => return Err(e.into()),
                }
            }
        }

        Ok(ExitCode::SUCCESS)
    }
}

fn string_has_whitespace(s: &str) -> bool {
    s.chars().any(char::is_whitespace)
}

#[derive(Tabled, serde::Serialize)]
struct OrgRow {
    #[tabled(rename = "Organization", display_with = "bold")]
    organization: String,
    #[tabled(rename = "FlakeHub URL", display_with = "dimmed")]
    flakehub_url: Url,
}

impl From<Org> for OrgRow {
    fn from(value: Org) -> Self {
        let flakehub_url = flakehub_url!(FLAKEHUB_WEB_ROOT, "org", &value.name);

        Self {
            organization: value.name,
            flakehub_url,
        }
    }
}

#[derive(Tabled, serde::Serialize)]
struct VersionRow {
    #[tabled(rename = "Simplified version", display_with = "bold")]
    simplified_version: semver::Version,
    #[tabled(rename = "FlakeHub URL", display_with = "dimmed")]
    flakehub_url: Url,
    #[tabled(rename = "Full version", display_with = "dimmed")]
    full_version: semver::Version,
}

impl From<(Flake, Version)> for VersionRow {
    fn from((flake, version): (Flake, Version)) -> Self {
        let flakehub_url = flakehub_url!(
            FLAKEHUB_WEB_ROOT,
            "flake",
            &flake.org,
            &flake.project,
            &version.simplified_version.to_string()
        );

        Self {
            simplified_version: version.simplified_version,
            full_version: version.version,
            flakehub_url,
        }
    }
}

#[derive(Tabled, serde::Serialize)]
struct FlakeRow {
    #[tabled(rename = "Flake", display_with = "bold")]
    flake: String,
    #[tabled(rename = "FlakeHub URL", display_with = "dimmed")]
    flakehub_url: Url,
}

impl From<Flake> for FlakeRow {
    fn from(value: Flake) -> Self {
        Self {
            flake: value.name(),
            flakehub_url: value.url(),
        }
    }
}

fn dimmed(v: impl ToString) -> String {
    v.to_string().dimmed().to_string()
}

fn bold(v: impl ToString) -> String {
    v.to_string().bold().to_string()
}<|MERGE_RESOLUTION|>--- conflicted
+++ resolved
@@ -263,10 +263,13 @@
 
                 let flake = Flake::try_from(flake)?;
 
-<<<<<<< HEAD
-                let releases =
-                    FlakeHubClient::releases(self.api_addr.as_ref(), &flake.org, &flake.project)
-                        .await?;
+                let releases = FlakeHubClient::releases(
+                    self.api_addr.as_ref(),
+                    &flake.org,
+                    &flake.project,
+                    limit,
+                )
+                .await?;
 
                 if releases.is_empty() {
                     eprintln!("No results");
@@ -280,36 +283,6 @@
                     let mut writer = csv::Writer::from_writer(std::io::stdout());
                     for release in releases {
                         writer.serialize(release)?;
-=======
-                match FlakeHubClient::releases(
-                    self.api_addr.as_ref(),
-                    &flake.org,
-                    &flake.project,
-                    limit,
-                )
-                .await
-                {
-                    Ok(releases) => {
-                        let rows = releases
-                            .into_iter()
-                            .map(Into::into)
-                            .collect::<Vec<ReleaseRow>>();
-
-                        if rows.is_empty() {
-                            eprintln!("No results");
-                        } else if self.json {
-                            print_json(&rows)?;
-                        } else if std::io::stdout().is_terminal() {
-                            let mut table = Table::new(rows);
-                            table.with(DEFAULT_STYLE.clone());
-                            println!("{table}");
-                        } else {
-                            let mut writer = csv::Writer::from_writer(std::io::stdout());
-                            for row in rows {
-                                writer.serialize(row)?;
-                            }
-                        }
->>>>>>> 97a01aa2
                     }
                 }
             }
