[package]
name = "fh"
version = "0.1.4"
authors = ["Determinate Systems <hello@determinate.systems>"]
edition = "2021"
license = "Apache 2.0"
repository = "https://github.com/DeterminateSystems/fh"

[dependencies]
async-trait = "0.1.73"
clap = { version = "4.3.2", default-features = false, features = [
  "color",
  "derive",
  "env",
  "help",
  "std",
  "error-context",
] }
clap_complete = "4.4.0"
<<<<<<< HEAD
color-eyre = { version = "0.6.2", default-features = false, features = [
  "issue-url",
] }
=======
color-eyre = "0.6.2"
handlebars = "4.4.0"
>>>>>>> f95e5dc9
indicatif = { version = "0.17.6", default-features = false }
inquire = "0.6.2"
lazy_static = "1.4.0"
nixel = "5.2.0"
prettytable-rs = "0.10.0"
regex = "1.9.4"
reqwest = { version = "0.11", default-features = false, features = [
  "json",
  "rustls-tls",
] }
semver = { version = "1.0.18", default-features = false, features = ["serde"] }
serde = { version = "1.0.188", default-features = false, features = ["derive"] }
serde_json = "1.0.105"
thiserror = { version = "1.0.44", default-features = false }
tokio = { version = "1.30.0", default-features = false, features = [
  "fs",
  "macros",
  "rt-multi-thread",
] }
tracing = "0.1.37"
tracing-error = "0.2.0"
tracing-subscriber = { version = "0.3.17", default-features = false, features = [
  "ansi",
  "env-filter",
  "json",
] }
url = { version = "2.4.0", default-features = false, features = ["serde"] }
urlencoding = "2.1.3"<|MERGE_RESOLUTION|>--- conflicted
+++ resolved
@@ -17,14 +17,10 @@
   "error-context",
 ] }
 clap_complete = "4.4.0"
-<<<<<<< HEAD
 color-eyre = { version = "0.6.2", default-features = false, features = [
   "issue-url",
 ] }
-=======
-color-eyre = "0.6.2"
 handlebars = "4.4.0"
->>>>>>> f95e5dc9
 indicatif = { version = "0.17.6", default-features = false }
 inquire = "0.6.2"
 lazy_static = "1.4.0"
