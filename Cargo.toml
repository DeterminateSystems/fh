--- conflicted
+++ resolved
@@ -30,8 +30,8 @@
 ] }
 semver = { version = "1.0.18", features = ["serde"] }
 serde = "1.0.188"
+serde_derive = "1.0.188"
 serde_json = "1.0.105"
-serde_derive = "1.0.188"
 thiserror = { version = "1.0.44", default-features = false }
 tokio = { version = "1.30.0", default-features = false, features = [
   "fs",
@@ -41,10 +41,5 @@
 tracing = "0.1.37"
 tracing-error = "0.2.0"
 tracing-subscriber = { version = "0.3.17", features = ["env-filter", "json"] }
-<<<<<<< HEAD
 url = { version = "2.4.0", features = ["serde"] }
-=======
-tracing = "0.1.37"
-urlencoding = "2.1.3"
-serde_json = "1.0.107"
->>>>>>> 0c0c3681
+urlencoding = "2.1.3"