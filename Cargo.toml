--- conflicted
+++ resolved
@@ -15,31 +15,28 @@
   "std",
 ] }
 color-eyre = "0.6.2"
+handlebars = "4.4.0"
 indicatif = { version = "0.17.6", default-features = false }
+inquire = "0.6.2"
 lazy_static = "1.4.0"
 nixel = "5.2.0"
 prettytable-rs = "0.10.0"
+regex = "1.9.4"
 reqwest = { version = "0.11", default-features = false, features = [
   "json",
   "rustls-tls",
 ] }
+semver = { version = "1.0.18", features = ["serde"] }
+serde = "1.0.188"
+serde_json = "1.0.105"
+serde_derive = "1.0.188"
 thiserror = { version = "1.0.44", default-features = false }
 tokio = { version = "1.30.0", default-features = false, features = [
   "fs",
   "macros",
   "rt-multi-thread",
 ] }
-semver = { version = "1.0.18", features = ["serde"] }
-serde = "1.0.188"
-serde_derive = "1.0.188"
-url = { version = "2.4.0", features = ["serde"] }
-regex = "1.9.4"
-<<<<<<< HEAD
-inquire = "0.6.2"
-handlebars = "4.4.0"
-serde_json = "1.0.105"
-=======
+tracing = "0.1.37"
 tracing-error = "0.2.0"
 tracing-subscriber = { version = "0.3.17", features = ["env-filter", "json"] }
-tracing = "0.1.37"
->>>>>>> bf6fc333
+url = { version = "2.4.0", features = ["serde"] }